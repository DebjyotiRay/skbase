#!/usr/bin/env python3 -u
# -*- coding: utf-8 -*-
# copyright: skbase developers, BSD-3-Clause License (see LICENSE file)
"""Tools to lookup information on code artifacts in a Python package or module.

This module exports the following methods for registry lookup:

package_metadata()
    Walk package and return metadata on included classes and functions by module.
all_objects(object_types, filter_tags)
    Look (and optionally filter) BaseObject descendants in a package or module.
"""
# all_objects is based on the sktime all_estimator retrieval utility, which
# is based on the sklearn estimator retrieval utility of the same name
# See https://github.com/scikit-learn/scikit-learn/blob/main/COPYING and
# https://github.com/sktime/sktime/blob/main/LICENSE
import importlib
import inspect
import io
import os
import pathlib
import pkgutil
import sys
import warnings
from collections.abc import Iterable
from copy import deepcopy
from operator import itemgetter
from types import ModuleType
from typing import Any, List, Mapping, MutableMapping, Optional, Sequence, Tuple, Union

from skbase.base import BaseObject
from skbase.validate import check_sequence

__all__: List[str] = ["all_objects", "get_package_metadata"]
__author__: List[str] = [
    "fkiraly",
    "mloning",
    "katiebuc",
    "miraep8",
    "xloem",
    "rnkuhns",
]

# the below is commented out to avoid a dependency on typing_extensions
# but still left in place as it is informative regarding expected return type

# class ClassInfo(TypedDict):
#     """Type definitions for information on a module's classes."""

#     klass: Type
#     name: str
#     description: str
#     tags: MutableMapping[str, Any]
#     is_concrete_implementation: bool
#     is_base_class: bool
#     is_base_object: bool
#     authors: Optional[Union[List[str], str]]
#     module_name: str


# class FunctionInfo(TypedDict):
#     """Information on a module's functions."""

#     func: FunctionType
#     name: str
#     description: str
#     module_name: str


# class ModuleInfo(TypedDict):
#     """Module information type definitions."""

#     path: str
#     name: str
#     classes: MutableMapping[str, ClassInfo]
#     functions: MutableMapping[str, FunctionInfo]
#     __all__: List[str]
#     authors: str
#     is_package: bool
#     contains_concrete_class_implementations: bool
#     contains_base_classes: bool
#     contains_base_objects: bool


def _is_non_public_module(module_name: str) -> bool:
    """Determine if a module is non-public or not.

    Parameters
    ----------
    module_name : str
        Name of the module.

    Returns
    -------
    is_non_public : bool
        Whether the module is non-public or not.
    """
    if not isinstance(module_name, str):
        raise ValueError(
            f"Parameter `module_name` should be str, but found {type(module_name)}."
        )
    is_non_public: bool = "._" in module_name or module_name.startswith("_")
    return is_non_public


def _is_ignored_module(
    module_name: str, modules_to_ignore: Union[str, List[str], Tuple[str]] = None
) -> bool:
    """Determine if module is one of the ignored modules.

    Ignores a module if identical with, or submodule of a module whose name
    is in the list/tuple `modules_to_ignore`.

    E.g., if `modules_to_ignore` contains the string `"foo"`, then `True` will be
    returned for `module_name`-s `"bar.foo"`, `"foo"`, `"foo.bar"`,
    `"bar.foo.bar"`, etc.

    Paramters
    ---------
    module_name : str
        Name of the module.
    modules_to_ignore : str, list[str] or tuple[str]
        The modules that should be ignored when walking the package.

    Returns
    -------
    is_ignored : bool
        Whether the module is an ignrored module or not.
    """
    if isinstance(modules_to_ignore, str):
        modules_to_ignore = (modules_to_ignore,)
    is_ignored: bool
    if modules_to_ignore is None:
        is_ignored = False
    else:
        is_ignored = any(part in modules_to_ignore for part in module_name.split("."))

    return is_ignored


def _filter_by_class(
    klass: type, class_filter: Optional[Union[type, Sequence[type]]] = None
) -> bool:
    """Determine if a class is a subclass of the supplied classes.

    Parameters
    ----------
    klass : object
        Class to check.
    class_filter : objects or iterable of objects
        Classes that `klass` is checked against.

    Returns
    -------
    is_subclass : bool
        Whether the input class is a subclass of the `class_filter`.
        If `class_filter` was `None`, returns `True`.
    """
    if class_filter is None:
        return True

    if isinstance(class_filter, Iterable) and not isinstance(class_filter, tuple):
        class_filter = tuple(class_filter)
    return issubclass(klass, class_filter)


def _filter_by_tags(obj, tag_filter=None, as_dataframe=True):
    """Check whether estimator satisfies tag_filter condition.

    Parameters
    ----------
    obj : BaseObject, an sktime estimator
    tag_filter : dict of (str or list of str), default=None
        subsets the returned estimators as follows:
        each key/value pair is statement in "and"/conjunction

        * key is tag name to sub-set on
        * value str or list of string are tag values
        * condition is "key must be equal to value, or in set(value)"

    Returns
    -------
    cond_sat: bool, whether estimator satisfies condition in `tag_filter`
        if `tag_filter` was None, returns `True`
    """
    if tag_filter is None:
        return True

    if not isinstance(tag_filter, (str, Iterable, dict)):
        raise TypeError(
            "tag_filter argument of _filter_by_tags must be "
            "a dict with str keys, str, or iterable of str, "
            f"but found tag_filter of type {type(tag_filter)}"
        )

    if not hasattr(obj, "get_class_tag"):
        return False

    klass_tags = obj.get_class_tags().keys()

    # case: tag_filter is string
    if isinstance(tag_filter, str):
        return tag_filter in klass_tags

    # case: tag_filter is iterable of str but not dict
    # If a iterable of strings is provided, check that all are in the returned tag_dict
    if isinstance(tag_filter, Iterable) and not isinstance(tag_filter, dict):
        if not all(isinstance(t, str) for t in tag_filter):
            raise ValueError(
                "tag_filter argument of _filter_by_tags must be "
                f"a dict with str keys, str, or iterable of str, but found {tag_filter}"
            )
        return all(tag in klass_tags for tag in tag_filter)

    # case: tag_filter is dict
    if not all(isinstance(t, str) for t in tag_filter.keys()):
        raise ValueError(
            "tag_filter argument of _filter_by_tags must be "
            f"a dict with str keys, str, or iterable of str, but found {tag_filter}"
        )

    cond_sat = True

    for key, value in tag_filter.items():
        if not isinstance(value, list):
            value = [value]
        cond_sat = cond_sat and obj.get_class_tag(key) in set(value)

    return cond_sat


def _walk(root, exclude=None, prefix=""):
    """Recursively return all modules and sub-modules as list of strings.

    Unlike pkgutil.walk_packages, does not import modules on exclusion list.

    Parameters
    ----------
    root : str or path-like
        Root path in which to look for submodules. Can be a string path,
        pathlib.Path or other path-like object.
    exclude : tuple of str or None, optional, default = None
        List of sub-modules to ignore in the return, including sub-modules
    prefix: str, optional, default = ""
        This str is pre-appended to all strings in the return

    Yields
    ------
    str : sub-module strings
        Iterates over all sub-modules of root that do not contain any of the
        strings on the `exclude` list string is prefixed by the string `prefix`
    """
    if not isinstance(root, str):
        root = str(root)
    for loader, module_name, is_pkg in pkgutil.iter_modules(path=[root]):
        if not _is_ignored_module(module_name, modules_to_ignore=exclude):
            yield f"{prefix}{module_name}", is_pkg, loader
            if is_pkg:
                yield from (
                    (f"{prefix}{module_name}.{x[0]}", x[1], x[2])
                    for x in _walk(f"{root}/{module_name}", exclude=exclude)
                )


def _import_module(
    module: Union[str, importlib.machinery.SourceFileLoader],
    suppress_import_stdout: bool = True,
) -> ModuleType:
    """Import a module, while optionally suppressing import standard out.

    Parameters
    ----------
    module : str or importlib.machinery.SourceFileLoader
        Name of the module to be imported or a SourceFileLoader to load a module.
    suppress_import_stdout : bool, default=True
        Whether to suppress stdout printout upon import.

    Returns
    -------
    imported_mod : ModuleType
        The module that was imported.
    """
<<<<<<< HEAD
    if isinstance(module, str):
        if suppress_import_stdout:
            # setup text trap, import, then restore
            sys.stdout = io.StringIO()
            imported_mod = importlib.import_module(module)
            sys.stdout = sys.__stdout__
        else:
            imported_mod = importlib.import_module(module)
    elif isinstance(module, importlib.machinery.SourceFileLoader):
        if suppress_import_stdout:
            sys.stdout = io.StringIO()
            imported_mod = module.exec_module()
            sys.stdout = sys.__stdout__
        else:
            imported_mod = module.exec_module()
    else:
=======
    # input check
    if not isinstance(module, (str, importlib.machinery.SourceFileLoader)):
>>>>>>> 38cef3d4
        raise ValueError(
            "`module` should be string module name or instance of "
            "importlib.machinery.SourceFileLoader."
        )

    # if suppress_import_stdout:
    # setup text trap, import
    if suppress_import_stdout:
        temp_stdout = sys.stdout
        sys.stdout = io.StringIO()

    try:
        if isinstance(module, str):
            imported_mod = importlib.import_module(module)
        elif isinstance(module, importlib.machinery.SourceFileLoader):
            imported_mod = module.load_module()
        exc = None
    except Exception as e:
        # we store the exception so we can restore the stdout fisrt
        exc = e

    # if we set up a text trap, restore it to the initial value
    if suppress_import_stdout:
        sys.stdout = temp_stdout

    # if we encountered an exception, now raise it
    if exc is not None:
        raise exc

    return imported_mod


def _determine_module_path(
    package_name: str, path: Optional[Union[str, pathlib.Path]] = None
) -> Tuple[ModuleType, str, importlib.machinery.SourceFileLoader]:
    """Determine a package's path information.

    Parameters
    ----------
    package_name : str
        The name of the package/module to return metadata for.

        - If `path` is not None, this should be the name of the package/module
          associated with the path. `package_name` (with "." appended at end)
          will be used as prefix for any submodules/packages when walking
          the provided `path`.
        - If `path` is None, then package_name is assumed to be an importable
          package or module and the `path` to `package_name` will be determined
          from its import.

    path : str or absolute pathlib.Path, default=None
        If provided, this should be the path that should be used as root
        to find any modules or submodules.

    Returns
    -------
    module, path_, loader : ModuleType, str, importlib.machinery.SourceFileLoader
        Returns the module, a string of its path and its SourceFileLoader.
    """
    if not isinstance(package_name, str):
        raise ValueError(
            "`package_name` must be the string name of a package or module."
            "For example, 'some_package' or 'some_package.some_module'."
        )

    def _instantiate_loader(package_name: str, path: str):
        if path.endswith(".py"):
            loader = importlib.machinery.SourceFileLoader(package_name, path)
        elif os.path.exists(path + "/__init__.py"):
            loader = importlib.machinery.SourceFileLoader(
                package_name, path + "/__init__.py"
            )
        else:
            loader = importlib.machinery.SourceFileLoader(package_name, path)
        return loader

    if path is None:
        module = _import_module(package_name, suppress_import_stdout=False)
        if hasattr(module, "__path__") and (
            module.__path__ is not None and len(module.__path__) > 0
        ):
            path_ = module.__path__[0]
        elif hasattr(module, "__file__") and module.__file__ is not None:
            path_ = module.__file__.split(".")[0]
        else:
            raise ValueError(
                f"Unable to determine path for provided `package_name`: {package_name} "
                "from the imported module. Try explicitly providing the `path`."
            )
        loader = _instantiate_loader(package_name, path_)
    else:
        # Make sure path is str and not a pathlib.Path
        if isinstance(path, (pathlib.Path, str)):
            path_ = str(path.absolute()) if isinstance(path, pathlib.Path) else path
            # Use the provided path and package name to load the module
            # if both available.
            try:
                loader = _instantiate_loader(package_name, path_)
                module = _import_module(loader, suppress_import_stdout=False)
            except ImportError as exc:
                raise ValueError(
                    f"Unable to import a package named {package_name} based "
                    f"on provided `path`: {path_}."
                ) from exc
        else:
            raise ValueError(
                f"`path` must be a str path or pathlib.Path, but is type {type(path)}."
            )

    return module, path_, loader


def _get_module_info(
    module: ModuleType,
    is_pkg: bool,
    path: str,
    package_base_classes: Union[type, Tuple[type, ...]],
    exclude_non_public_items: bool = True,
    class_filter: Optional[Union[type, Sequence[type]]] = None,
    tag_filter: Optional[Union[str, Sequence[str], Mapping[str, Any]]] = None,
    classes_to_exclude: Optional[Union[type, Sequence[type]]] = None,
) -> dict:  # of ModuleInfo type
    # Make package_base_classes a tuple if it was supplied as a class
    base_classes_none = False
    if isinstance(package_base_classes, Iterable):
        package_base_classes = tuple(package_base_classes)
    elif not isinstance(package_base_classes, tuple):
        if package_base_classes is None:
            base_classes_none = True
        package_base_classes = (package_base_classes,)

    exclude_classes: Optional[Sequence[type]]
    if classes_to_exclude is None:
        exclude_classes = classes_to_exclude
    elif isinstance(classes_to_exclude, Sequence):
        exclude_classes = classes_to_exclude
    elif inspect.isclass(classes_to_exclude):
        exclude_classes = (classes_to_exclude,)

    designed_imports: List[str] = getattr(module, "__all__", [])
    authors: Union[str, List[str]] = getattr(module, "__author__", [])
    if isinstance(authors, (list, tuple)):
        authors = ", ".join(authors)
    # Compile information on classes in the module
    module_classes: MutableMapping = {}  # of ClassInfo type
    for name, klass in inspect.getmembers(module, inspect.isclass):
        # Skip a class if non-public items should be excluded and it starts with "_"
        if (
            (exclude_non_public_items and klass.__name__.startswith("_"))
            or (exclude_classes is not None and klass in exclude_classes)
            or not _filter_by_tags(klass, tag_filter=tag_filter)
            or not _filter_by_class(klass, class_filter=class_filter)
        ):
            continue
        # Otherwise, store info about the class
        if klass.__module__ == module.__name__ or name in designed_imports:
            klass_authors = getattr(klass, "__author__", authors)
            if isinstance(klass_authors, (list, tuple)):
                klass_authors = ", ".join(klass_authors)
            if base_classes_none:
                concrete_implementation = False
            else:
                concrete_implementation = (
                    issubclass(klass, package_base_classes)
                    and klass not in package_base_classes
                )
            module_classes[name] = {
                "klass": klass,
                "name": klass.__name__,
                "description": (
                    "" if klass.__doc__ is None else klass.__doc__.split("\n")[0]
                ),
                "tags": (
                    klass.get_class_tags() if hasattr(klass, "get_class_tags") else None
                ),
                "is_concrete_implementation": concrete_implementation,
                "is_base_class": klass in package_base_classes,
                "is_base_object": issubclass(klass, BaseObject),
                "authors": klass_authors,
                "module_name": module.__name__,
            }

    module_functions: MutableMapping = {}  # of FunctionInfo type
    for name, func in inspect.getmembers(module, inspect.isfunction):
        if func.__module__ == module.__name__ or name in designed_imports:
            # Skip a class if non-public items should be excluded and it starts with "_"
            if exclude_non_public_items and func.__name__.startswith("_"):
                continue
            # Otherwise, store info about the class
            module_functions[name] = {
                "func": func,
                "name": func.__name__,
                "description": (
                    "" if func.__doc__ is None else func.__doc__.split("\n")[0]
                ),
                "module_name": module.__name__,
            }

    # Combine all the information on the module together
    module_info = {  # of ModuleInfo type
        "path": path,
        "name": module.__name__,
        "classes": module_classes,
        "functions": module_functions,
        "__all__": designed_imports,
        "authors": authors,
        "is_package": is_pkg,
        "contains_concrete_class_implementations": any(
            v["is_concrete_implementation"] for v in module_classes.values()
        ),
        "contains_base_classes": any(
            v["is_base_class"] for v in module_classes.values()
        ),
        "contains_base_objects": any(
            v["is_base_object"] for v in module_classes.values()
        ),
    }
    return module_info


def get_package_metadata(
    package_name: str,
    path: Optional[str] = None,
    recursive: bool = True,
    exclude_non_public_items: bool = True,
    exclude_non_public_modules: bool = True,
    modules_to_ignore: Union[str, List[str], Tuple[str]] = ("tests",),
    package_base_classes: Union[type, Tuple[type, ...]] = (BaseObject,),
    class_filter: Optional[Union[type, Sequence[type]]] = None,
    tag_filter: Optional[Union[str, Sequence[str], Mapping[str, Any]]] = None,
    classes_to_exclude: Optional[Union[type, Sequence[type]]] = None,
    suppress_import_stdout: bool = True,
) -> Mapping:  # of ModuleInfo type
    """Return a dictionary mapping all package modules to their metadata.

    Parameters
    ----------
    package_name : str
        The name of the package/module to return metadata for.

        - If `path` is not None, this should be the name of the package/module
          associated with the path. `package_name` (with "." appended at end)
          will be used as prefix for any submodules/packages when walking
          the provided `path`.
        - If `path` is None, then package_name is assumed to be an importable
          package or module and the `path` to `package_name` will be determined
          from its import.

    path : str, default=None
        If provided, this should be the path that should be used as root
        to find any modules or submodules.
    recursive : bool, default=True
        Whether to recursively walk through submodules.

        - If True, then submodules of submodules and so on are found.
        - If False, then only first-level submodules of `package` are found.

    exclude_non_public_items : bool, default=True
        Whether to exclude nonpublic functions and classes (where name starts
        with a leading underscore).
    exclude_non_public_modules : bool, default=True
        Whether to exclude nonpublic modules (modules where names start with
        a leading underscore).
    modules_to_ignore : str, tuple[str] or list[str], default="tests"
        The modules that should be ignored when searching across the modules to
        gather objects. If passed, `all_objects` ignores modules or submodules
        of a module whose name is in the provided string(s). E.g., if
        `modules_to_ignore` contains the string `"foo"`, then `"bar.foo"`,
        `"foo"`, `"foo.bar"`, `"bar.foo.bar"` are ignored.
    package_base_classes: type or Sequence[type], default = (BaseObject,)
        The base classes used to determine if any classes found in metadata descend
        from a base class.
    class_filter : object or Sequence[object], default=None
        Classes that `klass` is checked against. Only classes that are subclasses
        of the supplied `class_filter` are returned in metadata.
    tag_filter : str, Sequence[str] or dict[str, Any], default=None
        Filter used to determine if `klass` has tag or expected tag values.

        - If a str or list of strings is provided, the return will be filtered
          to keep classes that have all the tag(s) specified by the strings.
        - If a dict is provided, the return will be filtered to keep classes
          that have all dict keys as tags. Tag values are also checked such that:

          - If a dict key maps to a single value only classes with tag values equal
            to the value are returned.
          - If a dict key maps to multiple values (e.g., list) only classes with
            tag values in these values are returned.

    classes_to_exclude: objects or iterable of object, default=None
        Classes to exclude from returned metadata.

    Other Parameters
    ----------------
    suppress_import_stdout : bool, default=True
        Whether to suppress stdout printout upon import.

    Returns
    -------
    module_info: dict
        Mapping of string module name (key) to a dictionary of the
        module's metadata. The metadata dictionary includes the
        following key:value pairs:

        - "path": str path to the submodule.
        - "name": str name of hte submodule.
        - "classes": dictionary with submodule's class names (keys) mapped to
          dictionaries with metadata about the class.
        - "functions": dictionary with function names (keys) mapped to
          dictionary with metadata about each function.
        - "__all__": list of string code artifact names that appear in the
          submodules __all__ attribute
        - "authors": contents of the submodules __authors__ attribute
        - "is_package": whether the submodule is a Python package
        - "contains_concrete_class_implementations": whether any module classes
          inherit from ``BaseObject`` and are not `package_base_classes`.
        - "contains_base_classes": whether any module classes that are
          `package_base_classes`.
        - "contains_base_objects": whether any module classes that
          inherit from ``BaseObject``.
    """
    module, path, loader = _determine_module_path(package_name, path)
    module_info: MutableMapping = {}  # of ModuleInfo type
    # Get any metadata at the top-level of the provided package
    # This is because the pkgutil.walk_packages doesn't include __init__
    # file when walking a package
    if not _is_ignored_module(package_name, modules_to_ignore=modules_to_ignore):
        module_info[package_name] = _get_module_info(
            module,
            loader.is_package(package_name),
            path,
            package_base_classes,
            exclude_non_public_items=exclude_non_public_items,
            class_filter=class_filter,
            tag_filter=tag_filter,
            classes_to_exclude=classes_to_exclude,
        )

    # Now walk through any submodules
    prefix = f"{package_name}."
    with warnings.catch_warnings():
        warnings.simplefilter("ignore", category=FutureWarning)
        warnings.simplefilter("module", category=ImportWarning)
        warnings.filterwarnings(
            "ignore", category=UserWarning, message=".*has been moved to.*"
        )
        for name, is_pkg, _ in _walk(path, exclude=modules_to_ignore, prefix=prefix):
            # Used to skip-over ignored modules and non-public modules
            if exclude_non_public_modules and _is_non_public_module(name):
                continue

            try:
                sub_module: ModuleType = _import_module(
                    name, suppress_import_stdout=suppress_import_stdout
                )
                module_info[name] = _get_module_info(
                    sub_module,
                    is_pkg,
                    path,
                    package_base_classes,
                    exclude_non_public_items=exclude_non_public_items,
                    class_filter=class_filter,
                    tag_filter=tag_filter,
                    classes_to_exclude=classes_to_exclude,
                )
            except ImportError:
                continue

            if recursive and is_pkg:
                if "." in name:
                    name_ending = name[len(package_name) + 1 :]
                else:
                    name_ending = name

                updated_path: str
                if "." in name_ending:
                    updated_path = "/".join([path, name_ending.replace(".", "/")])
                else:
                    updated_path = "/".join([path, name_ending])
                module_info.update(
                    get_package_metadata(
                        package_name=name,
                        path=updated_path,
                        recursive=recursive,
                        exclude_non_public_items=exclude_non_public_items,
                        exclude_non_public_modules=exclude_non_public_modules,
                        modules_to_ignore=modules_to_ignore,
                        package_base_classes=package_base_classes,
                        class_filter=class_filter,
                        tag_filter=tag_filter,
                        classes_to_exclude=classes_to_exclude,
                        suppress_import_stdout=suppress_import_stdout,
                    )
                )

    return module_info


def all_objects(
    object_types=None,
    filter_tags=None,
    exclude_objects=None,
    exclude_estimators=None,
    return_names=True,
    as_dataframe=False,
    return_tags=None,
    suppress_import_stdout=True,
    package_name="skbase",
    path: Optional[str] = None,
    modules_to_ignore=None,
    ignore_modules=None,
    class_lookup=None,
):
    """Get a list of all objects in a package with name `package_name`.

    This function crawls the package/module to retreive all classes
    that are descendents of BaseObject. By default it does this for the `skbase`
    package, but users can specify `package_name` or `path` to another project
    and `all_objects` will crawl and retrieve BaseObjects found in that project.

    Parameters
    ----------
    object_types: class or list of classes, default=None

        - If class_lookup is provided, can also be str or list of str
          which kind of objects should be returned.
        - If None, no filter is applied and all estimators are returned.
        - If class or list of class, estimators are filtered to inherit from
          one of these.
        - If str or list of str, classes can be aliased by strings, as long
          as `class_lookup` parameter is passed a lookup dict.

    return_names: bool, default=True

        - If True, estimator class name is included in the all_estimators()
          return in the order: name, estimator class, optional tags, either as
          a tuple or as pandas.DataFrame columns.
        - If False, estimator class name is removed from the all_estimators()
          return.

    filter_tags: str, list[str] or dict[str, Any], default=None
        Filter used to determine if `klass` has tag or expected tag values.

        - If a str or list of strings is provided, the return will be filtered
          to keep classes that have all the tag(s) specified by the strings.
        - If a dict is provided, the return will be filtered to keep classes
          that have all dict keys as tags. Tag values are also checked such that:

          - If a dict key maps to a single value only classes with tag values equal
            to the value are returned.
          - If a dict key maps to multiple values (e.g., list) only classes with
            tag values in these values are returned.

    exclude_objects: str or list[str], default=None
        Names of estimators to exclude.
    as_dataframe: bool, default=False

        - If False, `all_objects` will return a list (either a list of
          `skbase` objects or a list of tuples, see Returns).
        - If True, `all_objects` will return a `pandas.DataFrame` with named
            columns for all of the attributes being returned.
            this requires soft dependency `pandas` to be installed.

    return_tags: str or list of str, default=None
        Names of tags to fetch and return each object's value of. The tag values
        named in return_tags will be fetched for each object and will be appended
        as either columns or tuple entries.
    package_name : str, default="skbase".
        Should be set to default to package or module name that objects will
        be retrieved from. Objects will be searched inside `package_name`,
        including in sub-modules (e.g., in package_name, package_name.module1,
        package.module2, and package.module1.module3).
    path : str, default=None
        If provided, this should be the path that should be used as root
        to find `package_name` and start the search for any submodules/packages.
        This can be left at the default value (None) if searching in an installed
        package.
    modules_to_ignore : str or list[str], default=None
        The modules that should be ignored when searching across the modules to
        gather objects. If passed, `all_objects` ignores modules or submodules
        of a module whose name is in the provided string(s). E.g., if
        `modules_to_ignore` contains the string `"foo"`, then `"bar.foo"`,
        `"foo"`, `"foo.bar"`, `"bar.foo.bar"` are ignored.

    class_lookup : dict[str, class], default=None
        Dictionary of string aliases for classes used in object_types. If provided,
        `object_types` can accept str values or a list of string values.

    Other Parameters
    ----------------
    suppress_import_stdout : bool, default=True
        Whether to suppress stdout printout upon import.

    Returns
    -------
    all_estimators will return one of the following:

    - a pandas.DataFrame if `as_dataframe=True`, with columns:

      - "names" with the returned class names if `return_name=True`
      - "objects" with returned classes.
      - optional columns named based on tags passed in `return_tags`
        if `return_tags is not None`.

    - a list if `as_dataframe=False`, where list elements are:

      - classes (that inherit from BaseObject) in alphabetic order by class name
        if `return_names=False` and `return_tags=None.
      - (name, class) tuples in alphabetic order by name if `return_names=True`
        and `return_tags=None`.
      - (name, class, tag-value1, ..., tag-valueN) tuples in alphabetic order by name
        if `return_names=True` and `return_tags is not None`.
      - (class, tag-value1, ..., tag-valueN) tuples in alphabetic order by
        class name if `return_names=False` and `return_tags is not None`.

    References
    ----------
    Modified version of scikit-learn's and sktime's `all_estimators()` to allow
    users to find BaseObjects in `skbase` and other packages.
    """
    module, root, _ = _determine_module_path(package_name, path)
    if modules_to_ignore is None:
        modules_to_ignore = []
    if exclude_objects is None:
        exclude_objects = []

    all_estimators = []

    def _is_base_class(name):
        return name.startswith("_") or name.startswith("Base")

    def _is_estimator(name, klass):
        # Check if klass is subclass of base estimators, not an base class itself and
        # not an abstract class
        return issubclass(klass, BaseObject) and not _is_base_class(name)

    # Ignore deprecation warnings triggered at import time and from walking packages
    with warnings.catch_warnings():
        warnings.simplefilter("ignore", category=FutureWarning)
        warnings.simplefilter("module", category=ImportWarning)
        warnings.filterwarnings(
            "ignore", category=UserWarning, message=".*has been moved to.*"
        )
        prefix = f"{package_name}."
        for module_name, _, _ in _walk(
            root=root, exclude=modules_to_ignore, prefix=prefix
        ):
            # Filter modules
            if _is_non_public_module(module_name):
                continue

            try:
                if suppress_import_stdout:
                    # setup text trap, import, then restore
                    sys.stdout = io.StringIO()
                    module = importlib.import_module(module_name)
                    sys.stdout = sys.__stdout__
                else:
                    module = importlib.import_module(module_name)
                classes = inspect.getmembers(module, inspect.isclass)
                # Filter classes
                estimators = [
                    (klass.__name__, klass)
                    for _, klass in classes
                    if _is_estimator(klass.__name__, klass)
                ]
                all_estimators.extend(estimators)
            except ModuleNotFoundError as e:
                # Skip missing soft dependencies
                if "soft dependency" not in str(e):
                    raise e
                warnings.warn(str(e), ImportWarning, stacklevel=2)

    # Drop duplicates
    all_estimators = set(all_estimators)

    # Filter based on given estimator types
    if object_types:
        obj_types = _check_object_types(object_types, class_lookup)
        all_estimators = [
            (n, est) for (n, est) in all_estimators if _filter_by_class(est, obj_types)
        ]

    # Filter based on given exclude list
    if exclude_objects:
        exclude_objects = check_sequence(
            exclude_objects,
            sequence_type=list,
            element_type=str,
            coerce_scalar_input=True,
            sequence_name="exclude_object",
        )
        all_estimators = [
            (name, estimator)
            for name, estimator in all_estimators
            if name not in exclude_objects
        ]

    # Drop duplicates, sort for reproducibility
    # itemgetter is used to ensure the sort does not extend to the 2nd item of
    # the tuple
    all_estimators = sorted(all_estimators, key=itemgetter(0))

    if filter_tags:
        all_estimators = [
            (n, est) for (n, est) in all_estimators if _filter_by_tags(est, filter_tags)
        ]

    # remove names if return_names=False
    if not return_names:
        all_estimators = [estimator for (name, estimator) in all_estimators]
        columns = ["object"]
    else:
        columns = ["name", "object"]

    # add new tuple entries to all_estimators for each tag in return_tags:
    return_tags = [] if return_tags is None else return_tags
    if return_tags:
        return_tags = check_sequence(
            return_tags,
            sequence_type=list,
            element_type=str,
            coerce_scalar_input=True,
            sequence_name="return_tags",
        )
        # enrich all_estimators by adding the values for all return_tags tags:
        if all_estimators:
            if isinstance(all_estimators[0], tuple):
                all_estimators = [
                    (name, est) + _get_return_tags(est, return_tags)
                    for (name, est) in all_estimators
                ]
            else:
                all_estimators = [
                    (est,) + _get_return_tags(est, return_tags)
                    for est in all_estimators
                ]
        columns = columns + return_tags

    # convert to pandas.DataFrame if as_dataframe=True
    if as_dataframe:
        all_estimators = _make_dataframe(all_estimators, columns=columns)

    return all_estimators


def _get_return_tags(obj, return_tags):
    """Fetch a list of all tags for every_entry of all_estimators.

    Parameters
    ----------
    obj:  BaseObject
        A BaseObject.
    return_tags: list of str
        Names of tags to get values for the estimator.

    Returns
    -------
    tags: a tuple with all the object values for all tags in return tags.
        a value is None if it is not a valid tag for the object provided.
    """
    tags = tuple(obj.get_class_tag(tag) for tag in return_tags)
    return tags


def _check_object_types(object_types, class_lookup=None):
    """Return list of classes corresponding to type strings.

    Parameters
    ----------
    object_types : str, class, or list of string or class
    class_lookup : dict[string, class], default=None

    Returns
    -------
    list of class, i-th element is:
        class_lookup[object_types[i]] if object_types[i] was a string
        object_types[i] otherwise
    if class_lookup is none, only checks whether object_types is class or list of.

    Raises
    ------
    ValueError if object_types is not of the expected type.
    """
    object_types = deepcopy(object_types)

    if not isinstance(object_types, list):
        object_types = [object_types]  # make iterable

    def _get_err_msg(estimator_type):
        if class_lookup is None or not isinstance(class_lookup, dict):
            return (
                f"Parameter `estimator_type` must be None, a class, or a list of "
                f"class, but found: {repr(estimator_type)}"
            )
        else:
            return (
                f"Parameter `estimator_type` must be None, a string, a class, or a list"
                f" of [string or class]. Valid string values are: "
                f"{tuple(class_lookup.keys())}, but found: "
                f"{repr(estimator_type)}"
            )

    for i, estimator_type in enumerate(object_types):
        if isinstance(estimator_type, str):
            if not isinstance(class_lookup, dict) or (
                estimator_type not in class_lookup.keys()
            ):
                raise ValueError(_get_err_msg(estimator_type))
            estimator_type = class_lookup[estimator_type]
            object_types[i] = estimator_type
        elif isinstance(estimator_type, type):
            pass
        else:
            raise ValueError(_get_err_msg(estimator_type))
    return object_types


def _make_dataframe(all_objects, columns):
    """Create pandas.DataFrame from all_objects.

    Kept as a separate function with import to isolate the pandas dependency.
    """
    import pandas as pd

    return pd.DataFrame(all_objects, columns=columns)<|MERGE_RESOLUTION|>--- conflicted
+++ resolved
@@ -280,27 +280,8 @@
     imported_mod : ModuleType
         The module that was imported.
     """
-<<<<<<< HEAD
-    if isinstance(module, str):
-        if suppress_import_stdout:
-            # setup text trap, import, then restore
-            sys.stdout = io.StringIO()
-            imported_mod = importlib.import_module(module)
-            sys.stdout = sys.__stdout__
-        else:
-            imported_mod = importlib.import_module(module)
-    elif isinstance(module, importlib.machinery.SourceFileLoader):
-        if suppress_import_stdout:
-            sys.stdout = io.StringIO()
-            imported_mod = module.exec_module()
-            sys.stdout = sys.__stdout__
-        else:
-            imported_mod = module.exec_module()
-    else:
-=======
     # input check
     if not isinstance(module, (str, importlib.machinery.SourceFileLoader)):
->>>>>>> 38cef3d4
         raise ValueError(
             "`module` should be string module name or instance of "
             "importlib.machinery.SourceFileLoader."
