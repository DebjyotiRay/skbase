# -*- coding: utf-8 -*-
# copyright: skbase developers, BSD-3-Clause License (see LICENSE file)
# Elements of these tests re-use code developed in scikit-learn. These elements
# are copyrighted by the scikit-learn developers, BSD-3-Clause License. For
# conditions see https://github.com/scikit-learn/scikit-learn/blob/main/COPYING
"""Tests for BaseObject universal base class.

tests in this module:

    test_get_class_tags  - tests get_class_tags inheritance logic
    test_get_class_tag   - tests get_class_tag logic, incl default value
    test_get_tags        - tests get_tags inheritance logic
    test_get_tag         - tests get_tag logic, incl default value
    test_set_tags        - tests set_tags logic and related get_tags inheritance

    test_reset           - tests reset logic on a simple, non-composite estimator
    test_reset_composite - tests reset logic on a composite estimator
    test_components      - tests logic for returning components of composite estimator
"""

__author__ = ["fkiraly", "RNKuhns"]

__all__ = [
    "test_get_class_tags",
    "test_get_class_tag",
    "test_get_tags",
    "test_get_tag",
    "test_get_tag_raises",
    "test_set_tags",
    "test_set_tags_works_with_missing_tags_dynamic_attribute",
    "test_clone_tags",
    "test_is_composite",
    "test_components",
    "test_components_raises_error_base_class_is_not_class",
    "test_components_raises_error_base_class_is_not_baseobject_subclass",
    "test_reset",
    "test_reset_composite",
    "test_get_init_signature",
    "test_get_init_signature_raises_error_for_invalid_signature",
    "test_get_param_names",
    "test_get_params",
    "test_get_params_invariance",
    "test_get_params_after_set_params",
    "test_set_params",
    "test_set_params_raises_error_non_existent_param",
    "test_set_params_raises_error_non_interface_composite",
    "test_raises_on_get_params_for_param_arg_not_assigned_to_attribute",
    "test_set_params_with_no_param_to_set_returns_object",
    "test_clone",
    "test_clone_2",
    "test_clone_raises_error_for_nonconforming_objects",
    "test_clone_param_is_none",
    "test_clone_empty_array",
    "test_clone_sparse_matrix",
    "test_clone_nan",
    "test_clone_estimator_types",
    "test_clone_class_rather_than_instance_raises_error",
    "test_baseobject_repr",
    "test_baseobject_str",
    "test_baseobject_repr_mimebundle_",
    "test_repr_html_wraps",
    "test_get_test_params",
    "test_get_test_params_raises_error_when_params_required",
    "test_create_test_instance",
    "test_create_test_instances_and_names",
    "test_has_implementation_of",
    "test_eq_dunder",
]

import inspect
from copy import deepcopy

import numpy as np
import pytest
import scipy.sparse as sp
from sklearn import config_context

# TODO: Update with import of skbase clone function once implemented
from sklearn.base import clone

<<<<<<< HEAD
from skbase.base import BaseObject
from skbase.tests.mock_package.test_mock_package import Child, CompositionDummy, Parent

=======
from skbase.base import BaseEstimator, BaseObject
>>>>>>> d9eb9f94

# TODO: Determine if we need to add sklearn style test of
# test_set_params_passes_all_parameters
class ResetTester(BaseObject):
    """Class for testing reset functionality."""

    clsvar = 210

    def __init__(self, a, b=42):
        self.a = a
        self.b = b
        self.c = 84
        super().__init__()

    def foo(self, d=126):
        """Foo gets done."""
        self.d = deepcopy(d)
        self._d = deepcopy(d)
        self.d_ = deepcopy(d)
        self.f__o__o = 252


class InvalidInitSignatureTester(BaseObject):
    """Class for testing invalid signature."""

    def __init__(self, a, *args):
        super().__init__()


class RequiredParam(BaseObject):
    """BaseObject class with _required_parameters."""

    _required_parameters = ["a"]

    def __init__(self, a, b=7):
        self.a = a
        self.b = b
        super().__init__()


class NoParamInterface:
    """Simple class without BaseObject's param interface for testing get_params."""

    def __init__(self, a=7, b=12):
        self.a = a
        self.b = b
        super().__init__()


class Buggy(BaseObject):
    """A buggy BaseObject that does not set its parameters right."""

    def __init__(self, a=None):
        self.a = 1
        self._a = a
        super().__init__()


class ModifyParam(BaseObject):
    """A non-conforming BaseObject that modifyies parameters in init."""

    def __init__(self, a=7):
        self.a = deepcopy(a)
        super().__init__()


@pytest.fixture
def fixture_object():
    """Pytest fixture of BaseObject class."""
    return BaseObject


@pytest.fixture
def fixture_class_parent():
    """Pytest fixture for Parent class."""
    return Parent


@pytest.fixture
def fixture_class_child():
    """Pytest fixture for Child class."""
    return Child


@pytest.fixture
def fixture_class_parent_instance():
    """Pytest fixture for instance of Parent class."""
    return Parent()


@pytest.fixture
def fixture_class_child_instance():
    """Pytest fixture for instance of Child class."""
    return Child()


# Fixture class for testing tag system, object overrides class tags
@pytest.fixture
def fixture_tag_class_object():
    """Fixture class for testing tag system, object overrides class tags."""
    fixture_class_child = Child()
    fixture_class_child._tags_dynamic = {"A": 42424241, "B": 3}
    return fixture_class_child


@pytest.fixture
def fixture_composition_dummy():
    """Pytest fixture for CompositionDummy."""
    return CompositionDummy


@pytest.fixture
def fixture_reset_tester():
    """Pytest fixture for ResetTester."""
    return ResetTester


@pytest.fixture
def fixture_class_child_tags(fixture_class_child):
    """Pytest fixture for tags of Child."""
    return fixture_class_child.get_class_tags()


@pytest.fixture
def fixture_object_instance_set_tags(fixture_tag_class_object):
    """Fixture class instance to test tag setting."""
    fixture_tag_set = {"A": 42424243, "E": 3}
    return fixture_tag_class_object.set_tags(**fixture_tag_set)


@pytest.fixture
def fixture_object_tags():
    """Fixture object tags."""
    return {"A": 42424241, "B": 3, "C": 1234, "3": "E"}


@pytest.fixture
def fixture_object_set_tags():
    """Fixture object tags."""
    return {"A": 42424243, "B": 3, "C": 1234, "3": "E", "E": 3}


@pytest.fixture
def fixture_object_dynamic_tags():
    """Fixture object tags."""
    return {"A": 42424243, "B": 3, "E": 3}


@pytest.fixture
def fixture_invalid_init():
    """Pytest fixture class for InvalidInitSignatureTester."""
    return InvalidInitSignatureTester


@pytest.fixture
def fixture_required_param():
    """Pytest fixture class for RequiredParam."""
    return RequiredParam


@pytest.fixture
def fixture_buggy():
    """Pytest fixture class for RequiredParam."""
    return Buggy


@pytest.fixture
def fixture_modify_param():
    """Pytest fixture class for RequiredParam."""
    return ModifyParam


@pytest.fixture
def fixture_class_parent_expected_params():
    """Pytest fixture class for expected params of Parent."""
    return {"a": "something", "b": 7, "c": None}


@pytest.fixture
def fixture_class_instance_no_param_interface():
    """Pytest fixture class instance for NoParamInterface."""
    return NoParamInterface()


def test_get_class_tags(fixture_class_child, fixture_class_child_tags):
    """Test get_class_tags class method of BaseObject for correctness.

    Raises
    ------
    AssertError if inheritance logic in get_class_tags is incorrect
    """
    child_tags = fixture_class_child.get_class_tags()

    msg = "Inheritance logic in BaseObject.get_class_tags is incorrect"

    assert child_tags == fixture_class_child_tags, msg


def test_get_class_tag(fixture_class_child, fixture_class_child_tags):
    """Test get_class_tag class method of BaseObject for correctness.

    Raises
    ------
    AssertError if inheritance logic in get_tag is incorrect
    AssertError if default override logic in get_tag is incorrect
    """
    child_tags = {}

    for key in fixture_class_child_tags:
        child_tags[key] = fixture_class_child.get_class_tag(key)

    child_tag_default = fixture_class_child.get_class_tag("foo", "bar")
    child_tag_default_none = fixture_class_child.get_class_tag("bar")

    msg = "Inheritance logic in BaseObject.get_class_tag is incorrect"

    for key in fixture_class_child_tags:
        assert child_tags[key] == fixture_class_child_tags[key], msg

    msg = "Default override logic in BaseObject.get_class_tag is incorrect"

    assert child_tag_default == "bar", msg
    assert child_tag_default_none is None, msg


def test_get_tags(fixture_tag_class_object, fixture_object_tags):
    """Test get_tags method of BaseObject for correctness.

    Raises
    ------
    AssertError if inheritance logic in get_tags is incorrect
    """
    object_tags = fixture_tag_class_object.get_tags()

    msg = "Inheritance logic in BaseObject.get_tags is incorrect"

    assert object_tags == fixture_object_tags, msg


def test_get_tag(fixture_tag_class_object, fixture_object_tags):
    """Test get_tag method of BaseObject for correctness.

    Raises
    ------
    AssertError if inheritance logic in get_tag is incorrect
    AssertError if default override logic in get_tag is incorrect
    """
    object_tags = {}
    object_tags_keys = fixture_object_tags.keys()

    for key in object_tags_keys:
        object_tags[key] = fixture_tag_class_object.get_tag(key, raise_error=False)

    object_tag_default = fixture_tag_class_object.get_tag(
        "foo", "bar", raise_error=False
    )
    object_tag_default_none = fixture_tag_class_object.get_tag("bar", raise_error=False)

    msg = "Inheritance logic in BaseObject.get_tag is incorrect"

    for key in object_tags_keys:
        assert object_tags[key] == fixture_object_tags[key], msg

    msg = "Default override logic in BaseObject.get_tag is incorrect"

    assert object_tag_default == "bar", msg
    assert object_tag_default_none is None, msg


def test_get_tag_raises(fixture_tag_class_object):
    """Test that get_tag method raises error for unknown tag.

    Raises
    ------
    AssertError if get_tag does not raise error for unknown tag.
    """
    with pytest.raises(ValueError, match=r"Tag with name"):
        fixture_tag_class_object.get_tag("bar")


def test_set_tags(
    fixture_object_instance_set_tags,
    fixture_object_set_tags,
    fixture_object_dynamic_tags,
):
    """Test set_tags method of BaseObject for correctness.

    Raises
    ------
    AssertionError if override logic in set_tags is incorrect
    """
    msg = "Setter/override logic in BaseObject.set_tags is incorrect"

    assert (
        fixture_object_instance_set_tags._tags_dynamic == fixture_object_dynamic_tags
    ), msg
    assert fixture_object_instance_set_tags.get_tags() == fixture_object_set_tags, msg


def test_set_tags_works_with_missing_tags_dynamic_attribute(fixture_tag_class_object):
    """Test set_tags will still work if _tags_dynamic is missing."""
    base_obj = deepcopy(fixture_tag_class_object)
    delattr(base_obj, "_tags_dynamic")
    assert not hasattr(base_obj, "_tags_dynamic")
    base_obj.set_tags(some_tag="something")
    tags = base_obj.get_tags()
    assert hasattr(base_obj, "_tags_dynamic")
    assert "some_tag" in tags and tags["some_tag"] == "something"


def test_clone_tags():
    """Test clone_tags works as expected."""

    class TestClass(BaseObject):
        _tags = {"some_tag": True, "another_tag": 37}

    class AnotherTestClass(BaseObject):
        pass

    # Simple example of cloning all tags with no tags overlapping
    base_obj = AnotherTestClass()
    test_obj = TestClass()
    assert base_obj.get_tags() == {}
    base_obj.clone_tags(test_obj)
    assert base_obj.get_class_tags() == {}
    assert base_obj.get_tags() == test_obj.get_tags()

    # Simple examples cloning named tags with no tags overlapping
    base_obj = AnotherTestClass()
    test_obj = TestClass()
    assert base_obj.get_tags() == {}
    base_obj.clone_tags(test_obj, tag_names="some_tag")
    assert base_obj.get_class_tags() == {}
    assert base_obj.get_tags() == {"some_tag": True}
    base_obj.clone_tags(test_obj, tag_names=["another_tag"])
    assert base_obj.get_class_tags() == {}
    assert base_obj.get_tags() == test_obj.get_tags()

    # Overlapping tag example where there is tags in each object that aren't
    # in the other object
    another_base_obj = AnotherTestClass()
    another_base_obj.set_tags(some_tag=False, a_new_tag="words")
    another_base_obj_tags = another_base_obj.get_tags()
    test_obj = TestClass()
    assert test_obj.get_tags() == TestClass.get_class_tags()
    test_obj.clone_tags(another_base_obj)
    test_obj_tags = test_obj.get_tags()
    assert test_obj.get_class_tags() == TestClass.get_class_tags()
    # Verify all tags in another_base_obj were cloned into test_obj
    for tag in another_base_obj_tags:
        assert test_obj_tags.get(tag) == another_base_obj_tags[tag]
    # Verify tag that was in test_obj but not another_base_obj still has same value
    # and there aren't any other tags
    assert (
        "another_tag" in test_obj_tags
        and test_obj_tags["another_tag"] == 37
        and len(test_obj_tags) == 3
    )

    # Overlapping tag example using named tags in clone
    another_base_obj = AnotherTestClass()
    another_base_obj.set_tags(some_tag=False, a_new_tag="words")
    another_base_obj_tags = another_base_obj.get_tags()
    test_obj = TestClass()
    assert test_obj.get_tags() == TestClass.get_class_tags()
    test_obj.clone_tags(another_base_obj, tag_names=["a_new_tag"])
    test_obj_tags = test_obj.get_tags()
    assert test_obj.get_class_tags() == TestClass.get_class_tags()
    assert test_obj_tags.get("a_new_tag") == "words"

    # Verify all tags in another_base_obj were cloned into test_obj
    test_obj = TestClass()
    test_obj.clone_tags(another_base_obj)
    test_obj_tags = test_obj.get_tags()
    for tag in another_base_obj_tags:
        assert test_obj_tags.get(tag) == another_base_obj_tags[tag]


def test_is_composite(fixture_composition_dummy):
    """Test is_composite tag for correctness.

    Raises
    ------
    AssertionError if logic behind is_composite is incorrect
    """
    non_composite = fixture_composition_dummy(foo=42)
    composite = fixture_composition_dummy(foo=non_composite)

    assert not non_composite.is_composite()
    assert composite.is_composite()


def test_components(fixture_object, fixture_class_parent, fixture_composition_dummy):
    """Test component retrieval.

    Raises
    ------
    AssertionError if logic behind _components is incorrect, logic tested:
        calling _components on a non-composite returns an empty dict
        calling _components on a composite returns name/BaseObject pair in dict,
        and BaseObject returned is identical with attribute of the same name
    """
    non_composite = fixture_composition_dummy(foo=42)
    composite = fixture_composition_dummy(foo=non_composite)

    non_comp_comps = non_composite._components()
    comp_comps = composite._components()
    comp_comps_baseobject_filter = composite._components(fixture_object)
    comp_comps_filter = composite._components(fixture_class_parent)

    assert isinstance(non_comp_comps, dict)
    assert set(non_comp_comps.keys()) == set()

    assert isinstance(comp_comps, dict)
    assert set(comp_comps.keys()) == {"foo_"}
    assert comp_comps["foo_"] == composite.foo_
    assert comp_comps["foo_"] is composite.foo_
    assert comp_comps["foo_"] == composite.foo
    assert comp_comps["foo_"] is not composite.foo

    assert comp_comps == comp_comps_baseobject_filter
    assert comp_comps_filter == {}


def test_components_raises_error_base_class_is_not_class(
    fixture_object, fixture_composition_dummy
):
    """Test _component method raises error if base_class param is not class."""
    non_composite = fixture_composition_dummy(foo=42)
    composite = fixture_composition_dummy(foo=non_composite)
    with pytest.raises(
        TypeError, match="base_class must be a class, but found <class 'int'>"
    ):
        composite._components(7)

    msg = "base_class must be a class, but found <class 'skbase.base._base.BaseObject'>"
    with pytest.raises(
        TypeError,
        match=msg,
    ):
        composite._components(fixture_object())


def test_components_raises_error_base_class_is_not_baseobject_subclass(
    fixture_composition_dummy,
):
    """Test _component method raises error if base_class is not BaseObject subclass."""

    class SomeClass:
        pass

    composite = fixture_composition_dummy(foo=SomeClass())
    with pytest.raises(TypeError, match="base_class must be a subclass of BaseObject"):
        composite._components(SomeClass)


# Test parameter interface (get_params, set_params, reset and related methods)
# Some tests of get_params and set_params are adapted from sklearn tests
def test_reset(fixture_reset_tester):
    """Test reset method for correct behaviour, on a simple estimator.

    Raises
    ------
    AssertionError if logic behind reset is incorrect, logic tested:
        reset should remove any object attributes that are not hyper-parameters,
        with the exception of attributes containing double-underscore "__"
        reset should not remove class attributes or methods
        reset should set hyper-parameters as in pre-reset state
    """
    x = fixture_reset_tester(168)
    x.foo()

    x.reset()

    assert hasattr(x, "a") and x.a == 168
    assert hasattr(x, "b") and x.b == 42
    assert hasattr(x, "c") and x.c == 84
    assert hasattr(x, "clsvar") and x.clsvar == 210
    assert not hasattr(x, "d")
    assert not hasattr(x, "_d")
    assert not hasattr(x, "d_")
    assert hasattr(x, "f__o__o") and x.f__o__o == 252
    assert hasattr(x, "foo")


def test_reset_composite(fixture_reset_tester):
    """Test reset method for correct behaviour, on a composite estimator."""
    y = fixture_reset_tester(42)
    x = fixture_reset_tester(a=y)

    x.foo(y)
    x.d.foo()

    x.reset()

    assert hasattr(x, "a")
    assert not hasattr(x, "d")
    assert not hasattr(x.a, "d")


def test_get_init_signature(fixture_class_parent):
    """Test error is raised when invalid init signature is used."""
    init_sig = fixture_class_parent._get_init_signature()
    init_sig_is_list = isinstance(init_sig, list)
    init_sig_elements_are_params = all(
        isinstance(p, inspect.Parameter) for p in init_sig
    )
    assert (
        init_sig_is_list and init_sig_elements_are_params
    ), "`_get_init_signature` is not returning expected result."


def test_get_init_signature_raises_error_for_invalid_signature(fixture_invalid_init):
    """Test error is raised when invalid init signature is used."""
    with pytest.raises(RuntimeError):
        fixture_invalid_init._get_init_signature()


def test_get_param_names(
    fixture_object, fixture_class_parent, fixture_class_parent_expected_params
):
    """Test that get_param_names returns list of string parameter names."""
    param_names = fixture_class_parent.get_param_names()
    assert param_names == sorted([*fixture_class_parent_expected_params])

    param_names = fixture_object.get_param_names()
    assert param_names == []


def test_get_params(
    fixture_class_parent,
    fixture_class_parent_expected_params,
    fixture_class_instance_no_param_interface,
    fixture_composition_dummy,
):
    """Test get_params returns expected parameters."""
    # Simple test of returned params
    base_obj = fixture_class_parent()
    params = base_obj.get_params()
    assert params == fixture_class_parent_expected_params

    # Test get_params with composite object
    composite = fixture_composition_dummy(foo=base_obj, bar=84)
    params = composite.get_params()
    assert "foo__a" in params and "foo__b" in params and "foo__c" in params
    assert "bar" in params and params["bar"] == 84
    assert "foo" in params and isinstance(params["foo"], fixture_class_parent)
    assert "foo__a" not in composite.get_params(deep=False)

    # Since NoParamInterface does not have get_params we should just return
    # "foo" and "bar" in params and no other parameters
    composite = fixture_composition_dummy(foo=fixture_class_instance_no_param_interface)
    params = composite.get_params()
    assert "foo" in params and "bar" in params and len(params) == 2


def test_get_params_invariance(fixture_class_parent, fixture_composition_dummy):
    """Test that get_params(deep=False) is subset of get_params(deep=True)."""
    composite = fixture_composition_dummy(foo=fixture_class_parent(), bar=84)
    shallow_params = composite.get_params(deep=False)
    deep_params = composite.get_params(deep=True)
    assert all(item in deep_params.items() for item in shallow_params.items())


def test_get_params_after_set_params(fixture_class_parent):
    """Test that get_params returns the same thing before and after set_params.

    Based on scikit-learn check in check_estimator.
    """
    base_obj = fixture_class_parent()

    orig_params = base_obj.get_params(deep=False)
    msg = "get_params result does not match what was passed to set_params"

    base_obj.set_params(**orig_params)
    curr_params = base_obj.get_params(deep=False)
    assert set(orig_params.keys()) == set(curr_params.keys()), msg
    for k, v in curr_params.items():
        assert orig_params[k] is v, msg

    # some fuzz values
    test_values = [-np.inf, np.inf, None]

    test_params = deepcopy(orig_params)
    for param_name in orig_params.keys():
        default_value = orig_params[param_name]
        for value in test_values:
            test_params[param_name] = value
            try:
                base_obj.set_params(**test_params)
            except (TypeError, ValueError):
                params_before_exception = curr_params
                curr_params = base_obj.get_params(deep=False)
                assert set(params_before_exception.keys()) == set(curr_params.keys())
                for k, v in curr_params.items():
                    assert params_before_exception[k] is v
            else:
                curr_params = base_obj.get_params(deep=False)
                assert set(test_params.keys()) == set(curr_params.keys()), msg
                for k, v in curr_params.items():
                    assert test_params[k] is v, msg
        test_params[param_name] = default_value


def test_set_params(
    fixture_class_parent,
    fixture_class_parent_expected_params,
    fixture_composition_dummy,
):
    """Test set_params works as expected."""
    # Simple case of setting a parameter
    base_obj = fixture_class_parent()
    base_obj.set_params(b="updated param value")
    expected_params = deepcopy(fixture_class_parent_expected_params)
    expected_params["b"] = "updated param value"
    assert base_obj.get_params() == expected_params

    # Setting parameter of a composite class
    composite = fixture_composition_dummy(foo=fixture_class_parent(), bar=84)
    composite.set_params(bar=95, foo__b="updated param value")
    params = composite.get_params()
    assert params["bar"] == 95
    assert (
        params["foo__b"] == "updated param value"
        and composite.foo.b == "updated param value"
    )


def test_set_params_raises_error_non_existent_param(
    fixture_class_parent_instance, fixture_composition_dummy
):
    """Test set_params raises an error when passed a non-existent parameter name."""
    # non-existing parameter in svc
    with pytest.raises(ValueError):
        fixture_class_parent_instance.set_params(
            non_existant_param="updated param value"
        )

    # non-existing parameter of composite
    composite = fixture_composition_dummy(foo=fixture_class_parent_instance, bar=84)
    with pytest.raises(ValueError):
        composite.set_params(foo__non_existant_param=True)


def test_set_params_raises_error_non_interface_composite(
    fixture_class_instance_no_param_interface, fixture_composition_dummy
):
    """Test set_params raises error when setting param of non-conforming composite."""
    # When a composite is made up of a class that doesn't have the BaseObject
    # parameter interface, we should get a AttributeError when trying to
    # set the composite's params
    composite = fixture_composition_dummy(foo=fixture_class_instance_no_param_interface)
    with pytest.raises(AttributeError):
        composite.set_params(foo__a=88)


def test_raises_on_get_params_for_param_arg_not_assigned_to_attribute():
    """Test get_params raises error if param not assigned to same named attribute."""

    class BadObject(BaseObject):
        # Here we don't assign param to self.param as expected in interface
        def __init__(self, param=5):
            super().__init__()

    est = BadObject()
    msg = "'BadObject' object has no attribute 'param'"

    with pytest.raises(AttributeError, match=msg):
        est.get_params()


def test_set_params_with_no_param_to_set_returns_object(fixture_class_parent):
    """Test set_params correctly returns self when no parameters are set."""
    base_obj = fixture_class_parent()
    orig_params = deepcopy(base_obj.get_params())
    base_obj_set_params = base_obj.set_params()
    assert (
        isinstance(base_obj_set_params, fixture_class_parent)
        and base_obj_set_params.get_params() == orig_params
    )


# This section tests the clone functionality
# These have been adapted from sklearn's tests of clone to use the clone
# method that is included as part of the BaseObject interface
def test_clone(fixture_class_parent_instance):
    """Test that clone is making a deep copy as expected."""
    # Creates a BaseObject and makes a copy of its original state
    # (which, in this case, is the current state of the BaseObject),
    # and check that the obtained copy is a correct deep copy.
    new_base_obj = fixture_class_parent_instance.clone()
    assert fixture_class_parent_instance is not new_base_obj
    assert fixture_class_parent_instance.get_params() == new_base_obj.get_params()


def test_clone_2(fixture_class_parent_instance):
    """Test that clone does not copy attributes not set in constructor."""
    # We first create an estimator, give it an own attribute, and
    # make a copy of its original state. Then we check that the copy doesn't
    # have the specific attribute we manually added to the initial estimator.

    # base_obj = fixture_class_parent(a=7.0, b="some_str")
    fixture_class_parent_instance.own_attribute = "test"
    new_base_obj = fixture_class_parent_instance.clone()
    assert not hasattr(new_base_obj, "own_attribute")


def test_clone_raises_error_for_nonconforming_objects(
    fixture_invalid_init, fixture_buggy, fixture_modify_param
):
    """Test that clone raises an error on nonconforming BaseObjects."""
    buggy = fixture_buggy()
    buggy.a = 2
    with pytest.raises(RuntimeError):
        buggy.clone()

    varg_obj = fixture_invalid_init(a=7)
    with pytest.raises(RuntimeError):
        varg_obj.clone()

    obj_that_modifies = fixture_modify_param(a=[0])
    with pytest.raises(RuntimeError):
        obj_that_modifies.clone()


def test_clone_param_is_none(fixture_class_parent):
    """Test clone with keyword parameter set to None."""
    base_obj = fixture_class_parent(c=None)
    new_base_obj = clone(base_obj)
    new_base_obj2 = base_obj.clone()
    assert base_obj.c is new_base_obj.c
    assert base_obj.c is new_base_obj2.c


def test_clone_empty_array(fixture_class_parent):
    """Test clone with keyword parameter is scipy sparse matrix.

    This test is based on scikit-learn regression test to make sure clone
    works with default parameter set to scipy sparse matrix.
    """
    # Regression test for cloning estimators with empty arrays
    base_obj = fixture_class_parent(c=np.array([]))
    new_base_obj = clone(base_obj)
    new_base_obj2 = base_obj.clone()
    np.testing.assert_array_equal(base_obj.c, new_base_obj.c)
    np.testing.assert_array_equal(base_obj.c, new_base_obj2.c)


def test_clone_sparse_matrix(fixture_class_parent):
    """Test clone with keyword parameter is scipy sparse matrix.

    This test is based on scikit-learn regression test to make sure clone
    works with default parameter set to scipy sparse matrix.
    """
    base_obj = fixture_class_parent(c=sp.csr_matrix(np.array([[0]])))
    new_base_obj = clone(base_obj)
    new_base_obj2 = base_obj.clone()
    np.testing.assert_array_equal(base_obj.c, new_base_obj.c)
    np.testing.assert_array_equal(base_obj.c, new_base_obj2.c)


def test_clone_nan(fixture_class_parent):
    """Test clone with keyword parameter is np.nan.

    This test is based on scikit-learn regression test to make sure clone
    works with default parameter set to np.nan.
    """
    # Regression test for cloning estimators with default parameter as np.nan
    base_obj = fixture_class_parent(c=np.nan)
    new_base_obj = clone(base_obj)
    new_base_obj2 = base_obj.clone()

    assert base_obj.c is new_base_obj.c
    assert base_obj.c is new_base_obj2.c


def test_clone_estimator_types(fixture_class_parent):
    """Test clone works for parameters that are types rather than instances."""
    base_obj = fixture_class_parent(c=fixture_class_parent)
    new_base_obj = base_obj.clone()

    assert base_obj.c == new_base_obj.c


def test_clone_class_rather_than_instance_raises_error(fixture_class_parent):
    """Test clone raises expected error when cloning a class instead of an instance."""
    msg = "You should provide an instance of scikit-learn estimator"
    with pytest.raises(TypeError, match=msg):
        clone(fixture_class_parent)


# Tests of BaseObject pretty printing representation inspired by sklearn
def test_baseobject_repr(fixture_class_parent, fixture_composition_dummy):
    """Test BaseObject repr works as expected."""
    # Simple test where all parameters are left at defaults
    # Should not see parameters and values in printed representation
    base_obj = fixture_class_parent()
    assert repr(base_obj) == "Parent()"

    # Check that we can alter the detail about params that is printed
    # using config_context with ``print_changed_only=False``
    with config_context(print_changed_only=False):
        assert repr(base_obj) == "Parent(a='something', b=7, c=None)"

    simple_composite = fixture_composition_dummy(foo=fixture_class_parent())
    assert repr(simple_composite) == "CompositionDummy(foo=Parent())"

    long_base_obj_repr = fixture_class_parent(a=["long_params"] * 1000)
    assert len(repr(long_base_obj_repr)) == 535


def test_baseobject_str(fixture_class_parent_instance):
    """Test BaseObject string representation works."""
    str(fixture_class_parent_instance)


def test_baseobject_repr_mimebundle_(fixture_class_parent_instance):
    """Test display configuration controls output."""
    # Checks the display configuration flag controls the json output
    with config_context(display="diagram"):
        output = fixture_class_parent_instance._repr_mimebundle_()
        assert "text/plain" in output
        assert "text/html" in output

    with config_context(display="text"):
        output = fixture_class_parent_instance._repr_mimebundle_()
        assert "text/plain" in output
        assert "text/html" not in output


def test_repr_html_wraps(fixture_class_parent_instance):
    """Test display configuration flag controls the html output."""
    with config_context(display="diagram"):
        output = fixture_class_parent_instance._repr_html_()
        assert "<style>" in output

    with config_context(display="text"):
        msg = "_repr_html_ is only defined when"
        with pytest.raises(AttributeError, match=msg):
            fixture_class_parent_instance._repr_html_()


# Test BaseObject's ability to generate test instances
def test_get_test_params(fixture_class_parent_instance):
    """Test get_test_params returns empty dictionary."""
    base_obj = fixture_class_parent_instance
    test_params = base_obj.get_test_params()
    assert isinstance(test_params, dict) and len(test_params) == 0


def test_get_test_params_raises_error_when_params_required(fixture_required_param):
    """Test get_test_params raises an error when parameters are required."""
    with pytest.raises(ValueError):
        fixture_required_param(7).get_test_params()


def test_create_test_instance(fixture_class_parent, fixture_class_parent_instance):
    """Test first that create_test_instance logic works."""
    base_obj = fixture_class_parent.create_test_instance()

    # Check that init does not construct object of other class than itself
    assert isinstance(base_obj, fixture_class_parent_instance.__class__), (
        "Object returned by create_test_instance must be an instance of the class, "
        f"but found {type(base_obj)}."
    )

    msg = (
        f"{fixture_class_parent.__name__}.__init__ should call "
        f"super({fixture_class_parent.__name__}, self).__init__, "
        "but that does not seem to be the case. Please ensure to call the "
        f"parent class's constructor in {fixture_class_parent.__name__}.__init__"
    )
    assert hasattr(base_obj, "_tags_dynamic"), msg


def test_create_test_instances_and_names(fixture_class_parent_instance):
    """Test that create_test_instances_and_names works."""
    base_objs, names = fixture_class_parent_instance.create_test_instances_and_names()

    assert isinstance(base_objs, list), (
        "First return of create_test_instances_and_names must be a list, "
        f"but found {type(base_objs)}."
    )
    assert isinstance(names, list), (
        "Second return of create_test_instances_and_names must be a list, "
        f"but found {type(names)}."
    )

    assert all(
        [isinstance(est, fixture_class_parent_instance.__class__) for est in base_objs]
    ), (
        "List elements of first return returned by create_test_instances_and_names "
        "all must be an instance of the class"
    )

    assert all([isinstance(name, str) for name in names]), (
        "List elements of second return returned by create_test_instances_and_names"
        " all must be strings."
    )

    assert len(base_objs) == len(names), (
        "The two lists returned by create_test_instances_and_names must have "
        "equal length."
    )


# Tests _has_implementation_of interface
def test_has_implementation_of(
    fixture_class_parent_instance, fixture_class_child_instance
):
    """Test _has_implementation_of detects methods in class with overrides in mro."""
    # When the class overrides a parent classes method should return True
    assert fixture_class_child_instance._has_implementation_of("some_method")
    # When class implements method first time it shoudl return False
    assert not fixture_class_child_instance._has_implementation_of("some_other_method")

    # If the method is defined the first time in the parent class it should not
    # return _has_implementation_of == True
    assert not fixture_class_parent_instance._has_implementation_of("some_method")


class FittableCompositionDummy(BaseEstimator):
    """Potentially composite object, for testing."""

    def __init__(self, foo, bar=84):
        self.foo = foo
        self.foo_ = deepcopy(foo)
        self.bar = bar

    def fit(self):
        if hasattr(self.foo_, "fit"):
            self.foo_.fit()
        self._is_fitted = True


def test_eq_dunder():
    """Tests equality dunder for BaseObject descendants.

    Equality should be determined only by get_params results.

    Raises
    ------
    AssertionError if logic behind __eq__ is incorrect, logic tested:
        equality of non-composites depends only on params, not on identity
        equality of composites depends only on params, not on identity
        result is not affected by fitting the estimator
    """
    non_composite = FittableCompositionDummy(foo=42)
    non_composite_2 = FittableCompositionDummy(foo=42)
    non_composite_3 = FittableCompositionDummy(foo=84)

    composite = FittableCompositionDummy(foo=non_composite)
    composite_2 = FittableCompositionDummy(foo=non_composite_2)
    composite_3 = FittableCompositionDummy(foo=non_composite_3)

    # test basic equality - expected equalitiesi as per parameters
    assert non_composite == non_composite
    assert composite == composite
    assert non_composite == non_composite_2
    assert non_composite != non_composite_3
    assert non_composite_2 != non_composite_3
    assert composite == composite_2
    assert composite != composite_3
    assert composite_2 != composite_3

    # test interaction with clone and copy
    assert non_composite.clone() == non_composite
    assert composite.clone() == composite
    assert deepcopy(non_composite) == non_composite
    assert deepcopy(composite) == composite

    # test that equality is not be affected by fitting
    composite.fit()
    non_composite_2.fit()
    # composite_2 is an unfitted version of composite
    # composite is an unfitted version of non_composite_2

    assert non_composite == non_composite
    assert composite == composite
    assert non_composite == non_composite_2
    assert non_composite != non_composite_3
    assert non_composite_2 != non_composite_3
    assert composite == composite_2
    assert composite != composite_3
    assert composite_2 != composite_3<|MERGE_RESOLUTION|>--- conflicted
+++ resolved
@@ -78,13 +78,9 @@
 # TODO: Update with import of skbase clone function once implemented
 from sklearn.base import clone
 
-<<<<<<< HEAD
-from skbase.base import BaseObject
+from skbase.base import BaseEstimator, BaseObject
 from skbase.tests.mock_package.test_mock_package import Child, CompositionDummy, Parent
 
-=======
-from skbase.base import BaseEstimator, BaseObject
->>>>>>> d9eb9f94
 
 # TODO: Determine if we need to add sklearn style test of
 # test_set_params_passes_all_parameters
