--- conflicted
+++ resolved
@@ -95,8 +95,6 @@
     }
 )
 SKBASE_PUBLIC_FUNCTIONS_BY_MODULE = {
-<<<<<<< HEAD
-=======
     "skbase.config": (
         "get_config",
         "get_default_config",
@@ -111,7 +109,6 @@
         "reset_config",
         "config_context",
     ),
->>>>>>> 289d0ab3
     "skbase.lookup": ("all_objects", "get_package_metadata"),
     "skbase.lookup._lookup": ("all_objects", "get_package_metadata"),
     "skbase.testing.utils._conditional_fixtures": (
@@ -146,8 +143,6 @@
 SKBASE_FUNCTIONS_BY_MODULE = SKBASE_PUBLIC_FUNCTIONS_BY_MODULE.copy()
 SKBASE_FUNCTIONS_BY_MODULE.update(
     {
-<<<<<<< HEAD
-=======
         "skbase.config._config": (
             "_get_threadlocal_config",
             "get_config",
@@ -156,7 +151,6 @@
             "reset_config",
             "config_context",
         ),
->>>>>>> 289d0ab3
         "skbase.lookup._lookup": (
             "_determine_module_path",
             "_get_return_tags",
