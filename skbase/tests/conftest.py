--- conflicted
+++ resolved
@@ -83,12 +83,8 @@
         "BaseObject",
     ),
     "skbase.base._base": ("BaseEstimator", "BaseObject"),
-<<<<<<< HEAD
-    "skbase.base._meta": ("BaseMetaEstimator",),
+    "skbase.base._meta": ("BaseMetaObject", "BaseMetaEstimator"),
     "skbase.base._pretty_printing._pprint": ("KeyValTuple", "KeyValTupleParam"),
-=======
-    "skbase.base._meta": ("BaseMetaObject", "BaseMetaEstimator"),
->>>>>>> d144848f
     "skbase.lookup._lookup": ("ClassInfo", "FunctionInfo", "ModuleInfo"),
     "skbase.testing": ("BaseFixtureGenerator", "QuickTester", "TestAllObjects"),
     "skbase.testing.test_all_objects": (
@@ -100,18 +96,16 @@
 SKBASE_CLASSES_BY_MODULE = SKBASE_PUBLIC_CLASSES_BY_MODULE.copy()
 SKBASE_CLASSES_BY_MODULE.update(
     {
-<<<<<<< HEAD
+        "skbase.base._meta": (
+            "BaseMetaObject",
+            "BaseMetaEstimator",
+            "_MetaObjectMixin",
+        ),
         "skbase.base._pretty_printing._object_html_repr": ("_VisualBlock",),
         "skbase.base._pretty_printing._pprint": (
             "KeyValTuple",
             "KeyValTupleParam",
             "_BaseObjectPrettyPrinter",
-=======
-        "skbase.base._meta": (
-            "BaseMetaObject",
-            "BaseMetaEstimator",
-            "_MetaObjectMixin",
->>>>>>> d144848f
         ),
         "skbase.base._tagmanager": ("_FlagManager",),
     }
