repos:
  - repo: https://github.com/pre-commit/pre-commit-hooks
    rev: v4.4.0
    hooks:
      - id: check-added-large-files
        args: ["--maxkb=1000"]
      - id: check-ast
      - id: check-case-conflict
      - id: check-merge-conflict
      - id: check-symlinks
      - id: check-yaml
      - id: check-toml
      - id: debug-statements
      - id: end-of-file-fixer
      - id: fix-encoding-pragma
      - id: requirements-txt-fixer
      - id: trailing-whitespace
      - id: check-docstring-first
      - id: name-tests-test
        args: ["--django"]

  - repo: https://github.com/pycqa/isort
    rev: 5.11.4
    hooks:
      - id: isort
        name: isort

  - repo: https://github.com/psf/black
    rev: 22.12.0
    hooks:
      - id: black
        language_version: python3

  - repo: https://github.com/asottile/blacken-docs
    rev: v1.12.1
    hooks:
      - id: blacken-docs
        additional_dependencies: [black==22.3.0]

  - repo: https://github.com/pycqa/flake8
    rev: 6.0.0
    hooks:
      - id: flake8
        exclude: docs/source/conf.py, __pycache__
        additional_dependencies:
          [
            flake8-bugbear,
            flake8-builtins,
            flake8-quotes>=3.3.2,
            flake8-comprehensions,
            pandas-vet,
            flake8-print,
            pep8-naming,
            doc8,
          ]

  - repo: https://github.com/pycqa/pydocstyle
    rev: 6.2.2
    hooks:
      - id: pydocstyle
<<<<<<< HEAD
        additional_dependencies: ["tomli"]
=======
        additional_dependencies: [".[toml]"]
>>>>>>> 471000d7

  - repo: https://github.com/nbQA-dev/nbQA
    rev: 1.6.1
    hooks:
      - id: nbqa-isort
        args: [--nbqa-mutate, --nbqa-dont-skip-bad-cells]
        additional_dependencies: [isort==5.6.4]
      - id: nbqa-black
        args: [--nbqa-mutate, --nbqa-dont-skip-bad-cells]
        additional_dependencies: [black==20.8b1]
      - id: nbqa-flake8
        args: [--nbqa-dont-skip-bad-cells, "--extend-ignore=E402,E203"]
        additional_dependencies: [flake8==3.8.3]

  - repo: https://github.com/PyCQA/bandit
    rev: 1.7.4
    hooks:
      - id: bandit
        args: ["-c", "pyproject.toml"]
        additional_dependencies: ["bandit[toml]"]

  - repo: https://github.com/PyCQA/doc8
    rev: v1.1.1
    hooks:
      - id: doc8
        args: ["--max-line-length=88", "--config=pyproject.toml", "docs"]
        additional_dependencies: ["tomli"]<|MERGE_RESOLUTION|>--- conflicted
+++ resolved
@@ -58,11 +58,7 @@
     rev: 6.2.2
     hooks:
       - id: pydocstyle
-<<<<<<< HEAD
-        additional_dependencies: ["tomli"]
-=======
         additional_dependencies: [".[toml]"]
->>>>>>> 471000d7
 
   - repo: https://github.com/nbQA-dev/nbQA
     rev: 1.6.1
